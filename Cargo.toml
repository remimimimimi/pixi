[workspace]
members = ["crates/*"]

[workspace.package]
authors = ["pixi contributors <hi@prefix.dev>"]
edition = "2021"
homepage = "https://github.com/prefix-dev/pixi"
license = "BSD-3-Clause"
readme = "README.md"
repository = "https://github.com/prefix-dev/pixi"

[workspace.dependencies]
ahash = "0.8.11"
assert_matches = "1.5.0"
async-once-cell = "0.5.3"
async-trait = "0.1.82"
cfg-if = "1.0"
chrono = "0.4.38"
clap = { version = "4.5.9", default-features = false }
clap-verbosity-flag = "2.2.0"
clap_complete = "4.5.2"
clap_complete_nushell = "4.5.2"
concat-idents = "1.1.5"
console = "0.15.8"
crossbeam-channel = "0.5.12"
csv = "1.3.0"
deno_task_shell = "0.16.0"
dialoguer = "0.11.0"
dirs = "5.0.1"
distribution-filename = { git = "https://github.com/astral-sh/uv", tag = "0.4.0" }
distribution-types = { git = "https://github.com/astral-sh/uv", tag = "0.4.0" }
dunce = "1.0.4"
fd-lock = "4.0.2"
flate2 = "1.0.28"
fs_extra = "1.3.0"
futures = "0.3.30"
http = "1.1.0"
http-cache-reqwest = "0.14.0"
human_bytes = "0.4.3"
humantime = "2.1.0"
ignore = "0.4.22"
indexmap = "2.2.6"
indicatif = "0.17.8"
insta = "1.38.0"
install-wheel-rs = { git = "https://github.com/astral-sh/uv", tag = "0.4.0" }
is_executable = "1.0.1"
itertools = "0.13.0"
lazy_static = "1.4.0"
libc = { version = "0.2.153", default-features = false }
miette = { version = "7.2.0", features = ["fancy"] }
minijinja = "2.1.1"
nix = { version = "0.29.0", default-features = false }
once_cell = "1.19.0"
parking_lot = "0.12.2"
pep440_rs = "0.6.0"
pep508_rs = "0.6.0"
percent-encoding = "2.3.1"
platform-tags = { git = "https://github.com/astral-sh/uv", tag = "0.4.0" }
pypi-types = { git = "https://github.com/astral-sh/uv", tag = "0.4.0" }
pyproject-toml = "0.11.0"
regex = "1.10.4"
requirements-txt = { git = "https://github.com/astral-sh/uv", tag = "0.4.0" }
reqwest = { version = "0.12.4", default-features = false }
reqwest-middleware = "0.3.0"
reqwest-retry = "0.5.0"
rlimit = "0.10.1"
rstest = "0.19.0"
self-replace = "1.3.7"
serde = "1.0.198"
serde-untagged = "0.1.5"
serde_ignored = "0.1.10"
serde_json = "1.0.116"
serde_with = "3.7.0"
serde_yaml = "0.9.34"
shlex = "1.3.0"
signal-hook = "0.3.17"
spdx = "0.10.4"
strsim = "0.11.1"
tabwriter = "1.4.0"
tar = "0.4.40"
tempfile = "3.10.1"
thiserror = "1.0.58"
tokio = "1.37.0"
tokio-util = "0.7.10"
toml_edit = "0.22.11"
tracing = "0.1.40"
tracing-subscriber = "0.3.18"
typed-path = "0.9.1"

# Rattler crates
file_url = "0.1.4"
rattler = { version = "0.27.8", default-features = false }
rattler_cache = { version = "0.2.0", default-features = false }
rattler_conda_types = { version = "0.27.4", default-features = false }
rattler_digest = { version = "1.0.1", default-features = false }
rattler_lock = { version = "0.22.22", default-features = false }
rattler_networking = { version = "0.21.3", default-features = false }
rattler_repodata_gateway = { version = "0.21.10", default-features = false }
rattler_shell = { version = "0.21.8", default-features = false }
rattler_solve = { version = "1.0.5", default-features = false }
rattler_virtual_packages = { version = "1.1.1", default-features = false }

# Bumping this to a higher version breaks the Windows path handling.
url = "2.5.0"
uv-auth = { git = "https://github.com/astral-sh/uv", tag = "0.4.0" }
uv-cache = { git = "https://github.com/astral-sh/uv", tag = "0.4.0" }
uv-client = { git = "https://github.com/astral-sh/uv", tag = "0.4.0" }
uv-configuration = { git = "https://github.com/astral-sh/uv", tag = "0.4.0" }
uv-dispatch = { git = "https://github.com/astral-sh/uv", tag = "0.4.0" }
uv-distribution = { git = "https://github.com/astral-sh/uv", tag = "0.4.0" }
uv-git = { git = "https://github.com/astral-sh/uv", tag = "0.4.0" }
uv-installer = { git = "https://github.com/astral-sh/uv", tag = "0.4.0" }
uv-normalize = { git = "https://github.com/astral-sh/uv", tag = "0.4.0" }
uv-python = { git = "https://github.com/astral-sh/uv", tag = "0.4.0" }
uv-requirements = { git = "https://github.com/astral-sh/uv", tag = "0.4.0" }
uv-resolver = { git = "https://github.com/astral-sh/uv", tag = "0.4.0" }
uv-types = { git = "https://github.com/astral-sh/uv", tag = "0.4.0" }
winapi = { version = "0.3.9", default-features = false }
xxhash-rust = "0.8.10"
zip = { version = "0.6.6", default-features = false }

fancy_display = { path = "crates/fancy_display" }
pixi_config = { path = "crates/pixi_config" }
pixi_consts = { path = "crates/pixi_consts" }
pixi_default_versions = { path = "crates/pixi_default_versions" }
pixi_manifest = { path = "crates/pixi_manifest" }
pixi_progress = { path = "crates/pixi_progress" }
pixi_spec = { path = "crates/pixi_spec" }
pixi_utils = { path = "crates/pixi_utils", default-features = false }
pixi_uv_conversions = { path = "crates/pixi_uv_conversions" }
pypi_mapping = { path = "crates/pypi_mapping" }
pypi_modifiers = { path = "crates/pypi_modifiers" }


[package]
authors.workspace = true
description = "A package management and workflow tool"
edition.workspace = true
homepage.workspace = true
license.workspace = true
name = "pixi"
readme.workspace = true
repository.workspace = true
version = "0.28.2"

[features]
default = ["rustls-tls"]
native-tls = [
  "reqwest/native-tls",
  "reqwest/native-tls-alpn",
  "rattler_repodata_gateway/native-tls",
  "rattler/native-tls",
  "pixi_utils/native-tls",
]
rustls-tls = [
  "reqwest/rustls-tls",
  "reqwest/rustls-tls-native-roots",
  "rattler_repodata_gateway/rustls-tls",
  "rattler/rustls-tls",
  "pixi_utils/rustls-tls",
]
slow_integration_tests = []

[dependencies]
ahash = { workspace = true }
assert_matches = { workspace = true }
async-once-cell = { workspace = true }
barrier_cell = { path = "crates/barrier_cell" }
cfg-if = { workspace = true }
chrono = { workspace = true }
clap = { workspace = true, features = [
  "derive",
  "usage",
  "wrap_help",
  "std",
  "color",
  "error-context",
  "env",
] }
clap-verbosity-flag = { workspace = true }
clap_complete = { workspace = true }
clap_complete_nushell = { workspace = true }
console = { workspace = true, features = ["windows-console-colors"] }
crossbeam-channel = { workspace = true }
csv = { workspace = true }
deno_task_shell = { workspace = true }
dialoguer = { workspace = true }
dirs = { workspace = true }
distribution-filename = { workspace = true }
distribution-types = { workspace = true }
dunce = { workspace = true }
fancy_display = { workspace = true }
fd-lock = { workspace = true }
flate2 = { workspace = true }
fs_extra = { workspace = true }
futures = { workspace = true }
http-cache-reqwest = { workspace = true }
human_bytes = { workspace = true }
humantime = { workspace = true }
ignore = { workspace = true }
indexmap = { workspace = true, features = ["serde"] }
indicatif = { workspace = true }
install-wheel-rs = { workspace = true }
is_executable = { workspace = true }
itertools = { workspace = true }
lazy_static = { workspace = true }
miette = { workspace = true, features = [
  "fancy",
  "supports-color",
  "supports-hyperlinks",
  "supports-unicode",
  "terminal_size",
  "textwrap",
] }
minijinja = { workspace = true, features = ["builtins"] }
once_cell = { workspace = true }
parking_lot = { workspace = true }

pep440_rs = { workspace = true }
pep508_rs = { workspace = true }
percent-encoding = { workspace = true }
platform-tags = { workspace = true }
pypi-types = { workspace = true }
rattler = { workspace = true, features = ["cli-tools", "indicatif"] }
rattler_conda_types = { workspace = true }
rattler_digest = { workspace = true }
rattler_lock = { workspace = true }
rattler_networking = { workspace = true }
rattler_repodata_gateway = { workspace = true, features = [
  "sparse",
  "gateway",
] }
rattler_shell = { workspace = true, features = ["sysinfo"] }
rattler_solve = { workspace = true, features = ["resolvo", "serde"] }

pixi_config = { workspace = true, features = ["rattler_repodata_gateway"] }
pixi_consts = { workspace = true }
pixi_default_versions = { workspace = true }
pixi_manifest = { workspace = true }
pixi_progress = { workspace = true }
pixi_spec = { workspace = true }
pixi_utils = { workspace = true, default-features = false }
pixi_uv_conversions = { workspace = true }
pypi_mapping = { workspace = true }
pypi_modifiers = { workspace = true }
rattler_virtual_packages = { workspace = true }
regex = { workspace = true }
reqwest = { workspace = true, features = [
  "http2",
  "macos-system-configuration",
] }
reqwest-middleware = { workspace = true }
reqwest-retry = { workspace = true }
rlimit = { workspace = true }
self-replace = { workspace = true }
serde = { workspace = true }
serde_ignored = { workspace = true }
serde_json = { workspace = true }
serde_with = { workspace = true, features = ["indexmap"] }
serde_yaml = { workspace = true }
shlex = { workspace = true }
strsim = { workspace = true }
tabwriter = { workspace = true, features = ["ansi_formatting"] }
tar = { workspace = true }
tempfile = { workspace = true }
thiserror = { workspace = true }
tokio = { workspace = true, features = ["macros", "rt-multi-thread", "signal"] }
tokio-util = { workspace = true }
toml_edit = { workspace = true, features = ["serde"] }
tracing = { workspace = true }
tracing-subscriber = { workspace = true, features = ["env-filter"] }
url = { workspace = true }
uv-auth = { workspace = true }
uv-cache = { workspace = true }
uv-client = { workspace = true }
uv-configuration = { workspace = true }
uv-dispatch = { workspace = true }
uv-distribution = { workspace = true }
uv-git = { workspace = true }
uv-installer = { workspace = true }
uv-normalize = { workspace = true }
uv-python = { workspace = true }
uv-resolver = { workspace = true }
uv-types = { workspace = true }
xxhash-rust = { workspace = true }
zip = { workspace = true, features = ["deflate", "time"] }


[target.'cfg(unix)'.dependencies]
libc = { workspace = true, default-features = false }
nix = { workspace = true, features = ["fs", "signal", "term", "poll"] }
pixi_pty = { path = "crates/pixi_pty" }
signal-hook = { workspace = true }

[profile.dist]
codegen-units = 1
inherits = "release"
lto = "fat"
opt-level = 3
strip = "symbols"

[profile.ci]
codegen-units = 16
inherits = "release"
lto = false
opt-level = 3
strip = false


[dev-dependencies]
<<<<<<< HEAD
fake = "2.9.2"
=======
async-trait = { workspace = true }
http = { workspace = true }
>>>>>>> b1149129
insta = { workspace = true, features = ["yaml", "glob"] }
rstest = { workspace = true }
serde_json = { workspace = true }
tokio = { workspace = true, features = ["rt"] }


[patch.crates-io]
# For pyproject-toml
# pyproject-toml = { git = "https://github.com/tdejager/pyproject-toml-rs", branch = "feat/bump-508-440" }
# If you change this also change the versions in the the patch section for uv
pep440_rs = { git = "https://github.com/astral-sh/uv", tag = "0.4.0" }
pep508_rs = { git = "https://github.com/astral-sh/uv", tag = "0.4.0" }
reqwest-middleware = { git = "https://github.com/astral-sh/reqwest-middleware", rev = "5e3eaf254b5bd481c75d2710eed055f95b756913" }
# deno_task_shell = { path = "../deno_task_shell" }
# rattler = { git = "https://github.com/tdejager/rattler", branch = "feat/default-marker-tree" }
# rattler_conda_types = { git = "https://github.com/tdejager/rattler", branch = "feat/default-marker-tree" }
# rattler_digest = { git = "https://github.com/tdejager/rattler", branch = "feat/default-marker-tree" }
# rattler_lock = { git = "https://github.com/tdejager/rattler", branch = "feat/default-marker-tree" }
# rattler_networking = { git = "https://github.com/tdejager/rattler", branch = "feat/default-marker-tree" }
# rattler_repodata_gateway = { git = "https://github.com/tdejager/rattler", branch = "feat/default-marker-tree" }
# rattler_shell = { git = "https://github.com/tdejager/rattler", branch = "feat/default-marker-tree" }
# rattler_solve = { git = "https://github.com/tdejager/rattler", branch = "feat/default-marker-tree" }
# rattler_virtual_packages = { git = "https://github.com/tdejager/rattler", branch = "feat/default-marker-tree" }
#rattler_conda_types = { path = "../rattler/crates/rattler_conda_types" }
#rattler_digest = { path = "../rattler/crates/rattler_digest" }
#rattler_networking = { path = "../rattler/crates/rattler_networking" }
#rattler_repodata_gateway = { path = "../rattler/crates/rattler_repodata_gateway" }
#rattler_shell = { path = "../rattler/crates/rattler_shell" }
#rattler_solve = { path = "../rattler/crates/rattler_solve" }
#rattler_virtual_packages = { path = "../rattler/crates/rattler_virtual_packages" }
#rattler_lock = { path = "../rattler/crates/rattler_lock" }
#rattler_package_streaming = { path = "../rattler/crates/rattler_package_streaming" }
#rattler = { path = "../rattler/crates/rattler" }


# Change these lines if you want a patched version of uv
# [patch.'https://github.com/astral-sh/uv']
# pep440_rs = { git = "https://github.com/astral-sh/uv", rev = "65b17f6e81125064ea04c5cfef685516ab660cf5" }
# pep508_rs = { git = "https://github.com/astral-sh/uv", rev = "65b17f6e81125064ea04c5cfef685516ab660cf5" }
# uv-build = { git = "https://github.com/astral-sh/uv", rev = "65b17f6e81125064ea04c5cfef685516ab660cf5" }
# uv-cache = { git = "https://github.com/astral-sh/uv", rev = "65b17f6e81125064ea04c5cfef685516ab660cf5" }
# uv-client = { git = "https://github.com/astral-sh/uv", rev = "65b17f6e81125064ea04c5cfef685516ab660cf5" }
# uv-configuration = { git = "https://github.com/astral-sh/uv", rev = "65b17f6e81125064ea04c5cfef685516ab660cf5" }
# uv-git = { git = "https://github.com/astral-sh/uv", rev = "65b17f6e81125064ea04c5cfef685516ab660cf5" }
# uv-dispatch = { git = "https://github.com/astral-sh/uv", rev = "65b17f6e81125064ea04c5cfef685516ab660cf5" }
# uv-distribution = { git = "https://github.com/astral-sh/uv", rev = "65b17f6e81125064ea04c5cfef685516ab660cf5" }
# uv-installer = { git = "https://github.com/astral-sh/uv", rev = "65b17f6e81125064ea04c5cfef685516ab660cf5" }
# uv-interpreter = { git = "https://github.com/astral-sh/uv", rev = "65b17f6e81125064ea04c5cfef685516ab660cf5" }
# uv-normalize = { git = "https://github.com/astral-sh/uv", rev = "65b17f6e81125064ea04c5cfef685516ab660cf5" }
# uv-resolver = { git = "https://github.com/astral-sh/uv", rev = "65b17f6e81125064ea04c5cfef685516ab660cf5" }
# uv-types = { git = "https://github.com/astral-sh/uv", rev = "65b17f6e81125064ea04c5cfef685516ab660cf5" }
# distribution-filename = { git = "https://github.com/astral-sh/uv", rev = "65b17f6e81125064ea04c5cfef685516ab660cf5" }
# distribution-types = { git = "https://github.com/astral-sh/uv", rev = "65b17f6e81125064ea04c5cfef685516ab660cf5" }
# install-wheel-rs = { git = "https://github.com/astral-sh/uv", rev = "65b17f6e81125064ea04c5cfef685516ab660cf5" }
# platform-tags = { git = "https://github.com/astral-sh/uv", rev = "65b17f6e81125064ea04c5cfef685516ab660cf5" }
# pypi-types = { git = "https://github.com/astral-sh/uv", rev = "65b17f6e81125064ea04c5cfef685516ab660cf5" }
# requirements-txt = { git = "https://github.com/astral-sh/uv", rev = "65b17f6e81125064ea04c5cfef685516ab660cf5" }<|MERGE_RESOLUTION|>--- conflicted
+++ resolved
@@ -308,12 +308,9 @@
 
 
 [dev-dependencies]
-<<<<<<< HEAD
+async-trait = { workspace = true }
 fake = "2.9.2"
-=======
-async-trait = { workspace = true }
 http = { workspace = true }
->>>>>>> b1149129
 insta = { workspace = true, features = ["yaml", "glob"] }
 rstest = { workspace = true }
 serde_json = { workspace = true }
