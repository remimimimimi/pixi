use super::util::IndicatifWriter;
use clap::{CommandFactory, Parser};
use clap_complete::Shell;
use clap_verbosity_flag::Verbosity;

use crate::Project;
use crate::{environment::get_up_to_date_prefix, progress};
use anyhow::Error;
use tracing_subscriber::{filter::LevelFilter, util::SubscriberInitExt, EnvFilter};

<<<<<<< HEAD
pub mod add;
pub mod global;
pub mod init;
pub mod run;
=======
mod add;
mod auth;
mod global;
mod init;
mod run;
>>>>>>> 576f438e

#[derive(Parser, Debug)]
#[command(version, about, long_about = None)]
struct Args {
    #[command(subcommand)]
    command: Option<Command>,

    /// The verbosity level
    /// (-v for verbose, -vv for debug, -vvv for trace, -q for quiet)
    #[command(flatten)]
    verbose: Verbosity,
}

/// Generates a completion script for a shell.
#[derive(Parser, Debug)]
pub struct CompletionCommand {
    /// The shell to generate a completion script for (defaults to 'bash').
    #[arg(short, long)]
    shell: Option<Shell>,
}

#[derive(Parser, Debug)]
pub enum Command {
    Completion(CompletionCommand),
    Init(init::Args),
    #[clap(alias = "a")]
    Add(add::Args),
    #[clap(alias = "r")]
    Run(run::Args),
    #[clap(alias = "g")]
    Global(global::Args),
    Auth(auth::Args),
}

fn completion(args: CompletionCommand) -> Result<(), Error> {
    clap_complete::generate(
        args.shell.or(Shell::from_env()).unwrap_or(Shell::Bash),
        &mut Args::command(),
        "pixi",
        &mut std::io::stdout(),
    );

    Ok(())
}

/// Run the project initialization when there is a manifest available.
/// This is run when only running `pixi`, which aligns with yarns implementation.
async fn default() -> Result<(), Error> {
    let project = Project::discover()?;
    get_up_to_date_prefix(&project).await?;
    // Emit success
    eprintln!(
        "{}Project in {} is ready to use!",
        console::style(console::Emoji("✔ ", "")).green(),
        project.root().display()
    );
    Ok(())
}

pub async fn execute() -> anyhow::Result<()> {
    let args = Args::parse();

    let level_filter = match args.verbose.log_level_filter() {
        clap_verbosity_flag::LevelFilter::Off => LevelFilter::OFF,
        clap_verbosity_flag::LevelFilter::Error => LevelFilter::ERROR,
        clap_verbosity_flag::LevelFilter::Warn => LevelFilter::WARN,
        clap_verbosity_flag::LevelFilter::Info => LevelFilter::INFO,
        clap_verbosity_flag::LevelFilter::Debug => LevelFilter::DEBUG,
        clap_verbosity_flag::LevelFilter::Trace => LevelFilter::TRACE,
    };

    let env_filter = EnvFilter::builder()
        .with_default_directive(level_filter.into())
        .from_env()?
        // filter logs from apple codesign because they are very noisy
        .add_directive("apple_codesign=off".parse()?);

    // Setup the tracing subscriber
    tracing_subscriber::fmt()
        .with_env_filter(env_filter)
        .with_writer(IndicatifWriter::new(progress::global_multi_progress()))
        .without_time()
        .finish()
        .try_init()?;

    // Execute the command
    execute_command(args.command).await
}

/// Execute the actual command
pub async fn execute_command(command: Option<Command>) -> Result<(), Error> {
    match command {
        Some(Command::Completion(cmd)) => completion(cmd),
        Some(Command::Init(cmd)) => init::execute(cmd).await,
        Some(Command::Add(cmd)) => add::execute(cmd).await,
        Some(Command::Run(cmd)) => {
            run::execute(cmd).await?;
            Ok(())
        }
        Some(Command::Global(cmd)) => global::execute(cmd).await,
        Some(Command::Auth(cmd)) => auth::execute(cmd).await,
        None => default().await,
    }
}<|MERGE_RESOLUTION|>--- conflicted
+++ resolved
@@ -8,18 +8,11 @@
 use anyhow::Error;
 use tracing_subscriber::{filter::LevelFilter, util::SubscriberInitExt, EnvFilter};
 
-<<<<<<< HEAD
 pub mod add;
+pub mod auth;
 pub mod global;
 pub mod init;
 pub mod run;
-=======
-mod add;
-mod auth;
-mod global;
-mod init;
-mod run;
->>>>>>> 576f438e
 
 #[derive(Parser, Debug)]
 #[command(version, about, long_about = None)]
